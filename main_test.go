--- conflicted
+++ resolved
@@ -33,7 +33,7 @@
 
 	// DB.SetLogger(Logger{log.New(os.Stdout, "\r\n", 0)})
 	// DB.SetLogger(log.New(os.Stdout, "\r\n", 0))
-	DB.LogMode(true)
+	// DB.LogMode(true)
 	DB.LogMode(false)
 
 	DB.DB().SetMaxIdleConns(10)
@@ -62,23 +62,7 @@
 		fmt.Println("testing sqlite3...")
 		db, err = gorm.Open("sqlite3", "/tmp/gorm.db")
 	}
-<<<<<<< HEAD
-
-	// DB.SetLogger(Logger{log.New(os.Stdout, "\r\n", 0)})
-	// DB.SetLogger(log.New(os.Stdout, "\r\n", 0))
-	// DB.LogMode(true)
-	DB.LogMode(false)
-
-	if err != nil {
-		panic(fmt.Sprintf("No error should happen when connect database, but got %+v", err))
-	}
-
-	DB.DB().SetMaxIdleConns(10)
-
-	runMigration()
-=======
 	return
->>>>>>> 197ae0e8
 }
 
 func TestStringPrimaryKey(t *testing.T) {
